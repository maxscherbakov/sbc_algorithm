[workspace]
members = ["runner"]

[package]
name = "sbc_algorithm"
version = "0.1.0"
edition = "2021"

[dependencies]
chunkfs = "0.1"
futures = "0.3"
rayon = "1.10"
zstd = "0.13"
<<<<<<< HEAD
fasthash = "0.4.0"
=======
thiserror = "2.0.12"
huffman-compress = "0.6.1"
bit-vec = "0.6.3"
log = "0.4.27"
env_logger = "0.11.8"
>>>>>>> 24ee82e0

[dev-dependencies]
rand = "0.8.5"
chunkfs = { version = "0.1", features = ["chunkers", "hashers"] }<|MERGE_RESOLUTION|>--- conflicted
+++ resolved
@@ -11,15 +11,12 @@
 futures = "0.3"
 rayon = "1.10"
 zstd = "0.13"
-<<<<<<< HEAD
-fasthash = "0.4.0"
-=======
 thiserror = "2.0.12"
 huffman-compress = "0.6.1"
 bit-vec = "0.6.3"
 log = "0.4.27"
 env_logger = "0.11.8"
->>>>>>> 24ee82e0
+fasthash = "0.4.0"
 
 [dev-dependencies]
 rand = "0.8.5"
